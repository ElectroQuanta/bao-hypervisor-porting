/**
 * Bao, a Lightweight Static Partitioning Hypervisor
 *
 * Copyright (c) Bao Project (www.bao-project.org), 2019-
 *
 * Authors:
 *      Jose Martins <jose.martins@bao-project.org>
 *
 * Bao is free software; you can redistribute it and/or modify it under the
 * terms of the GNU General Public License version 2 as published by the Free
 * Software Foundation, with a special exception exempting guest code from such
 * license. See the COPYING file in the top-level directory for details.
 *
 */

#include <bao.h>
#include <page_table.h>
#include <arch/sysregs.h>
#include <cpu.h>

<<<<<<< HEAD
struct page_table_dscr armv8_pt_dscr = {
    .lvls = PT_LVLS,
=======
page_table_dscr_t armv8_pt_dscr = {
    .lvls = 4,
>>>>>>> 574775e6
    .lvl_wdt = (size_t[]){48, 39, 30, 21},
    .lvl_off = (size_t[]){39, 30, 21, 12},
    .lvl_term = (bool[]){false, true, true, true},
};

/**
 * This might be modified at initialization depending on the
 * value of parange and consequently SL0 in VTCR_EL2.
 */
<<<<<<< HEAD
struct page_table_dscr armv8_pt_s2_dscr = {
    .lvls = PT_LVLS,
=======
page_table_dscr_t armv8_pt_s2_dscr = {
    .lvls = 4,
>>>>>>> 574775e6
    .lvl_wdt = (size_t[]){48, 39, 30, 21},
    .lvl_off = (size_t[]){39, 30, 21, 12},
    .lvl_term = (bool[]){false, true, true, true},
};

size_t parange_table[] = {32, 36, 40, 42, 44, 48};

struct page_table_dscr* hyp_pt_dscr = &armv8_pt_dscr;
struct page_table_dscr* vm_pt_dscr = &armv8_pt_s2_dscr;

size_t parange __attribute__((section(".data")));

void pt_set_recursive(struct page_table* pt, size_t index)
{
    paddr_t pa;
    mem_translate(&cpu.as, (vaddr_t)pt->root, &pa);
    pte_t* pte = cpu.as.pt.root + index;
    pte_set(pte, pa, PTE_TABLE | PTE_HYP_FLAGS);
    pt->root_flags &= ~PT_ROOT_FLAGS_REC_IND_MSK;
    pt->root_flags |=
        (index << PT_ROOT_FLAGS_REC_IND_OFF) & PT_ROOT_FLAGS_REC_IND_MSK;
}

pte_t* pt_get_pte(struct page_table* pt, size_t lvl, vaddr_t va)
{
    struct page_table* cpu_pt = &cpu.as.pt;

    size_t rec_ind_off = cpu_pt->dscr->lvl_off[cpu_pt->dscr->lvls - lvl - 1];
    size_t rec_ind_len = cpu_pt->dscr->lvl_wdt[cpu_pt->dscr->lvls - lvl - 1];
    pte_t mask = (1UL << rec_ind_off) - 1;
    pte_t rec_ind_mask = ((1UL << rec_ind_len) - 1) & ~mask;
    size_t rec_ind = ((pt->root_flags & PT_ROOT_FLAGS_REC_IND_MSK) >>
                        PT_ROOT_FLAGS_REC_IND_OFF);
    pte_t addr = ~mask;
    addr &= PTE_ADDR_MSK;
    addr &= ~(rec_ind_mask);
    addr |= ((rec_ind << rec_ind_off) & rec_ind_mask);
    addr |= (((va >> pt->dscr->lvl_off[lvl]) * sizeof(pte_t)) & (mask));

    return (pte_t*)addr;
}

pte_t* pt_get(struct page_table* pt, size_t lvl, vaddr_t va)
{
    if (lvl == 0) return pt->root;

<<<<<<< HEAD
    uintptr_t pte = (uintptr_t)pt_get_pte(pt, lvl, va);
    pte &= ~(PAGE_SIZE - 1);
=======
    uint64_t pte = (uint64_t)pt_get_pte(pt, lvl, va);
    pte &= ~(pt_size(pt, lvl) - 1);
>>>>>>> 574775e6
    return (pte_t*)pte;
}

pte_t pt_pte_type(struct page_table* pt, size_t lvl)
{
    return (lvl == pt->dscr->lvls - 1) ? PTE_PAGE : PTE_SUPERPAGE;
}

bool pte_page(struct page_table* pt, pte_t* pte, size_t lvl)
{
    if (lvl != pt->dscr->lvls - 1) {
        return false;
    }

    return (*pte & PTE_TYPE_MSK) == PTE_PAGE;
}

bool pte_table(struct page_table* pt, pte_t* pte, size_t lvl)
{
    if (lvl == pt->dscr->lvls - 1) {
        return false;
    }

    return (*pte & PTE_TYPE_MSK) == PTE_TABLE;
}<|MERGE_RESOLUTION|>--- conflicted
+++ resolved
@@ -18,13 +18,8 @@
 #include <arch/sysregs.h>
 #include <cpu.h>
 
-<<<<<<< HEAD
 struct page_table_dscr armv8_pt_dscr = {
-    .lvls = PT_LVLS,
-=======
-page_table_dscr_t armv8_pt_dscr = {
     .lvls = 4,
->>>>>>> 574775e6
     .lvl_wdt = (size_t[]){48, 39, 30, 21},
     .lvl_off = (size_t[]){39, 30, 21, 12},
     .lvl_term = (bool[]){false, true, true, true},
@@ -34,13 +29,8 @@
  * This might be modified at initialization depending on the
  * value of parange and consequently SL0 in VTCR_EL2.
  */
-<<<<<<< HEAD
 struct page_table_dscr armv8_pt_s2_dscr = {
-    .lvls = PT_LVLS,
-=======
-page_table_dscr_t armv8_pt_s2_dscr = {
     .lvls = 4,
->>>>>>> 574775e6
     .lvl_wdt = (size_t[]){48, 39, 30, 21},
     .lvl_off = (size_t[]){39, 30, 21, 12},
     .lvl_term = (bool[]){false, true, true, true},
@@ -87,13 +77,8 @@
 {
     if (lvl == 0) return pt->root;
 
-<<<<<<< HEAD
     uintptr_t pte = (uintptr_t)pt_get_pte(pt, lvl, va);
-    pte &= ~(PAGE_SIZE - 1);
-=======
-    uint64_t pte = (uint64_t)pt_get_pte(pt, lvl, va);
     pte &= ~(pt_size(pt, lvl) - 1);
->>>>>>> 574775e6
     return (pte_t*)pte;
 }
 

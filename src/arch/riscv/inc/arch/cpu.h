--- conflicted
+++ resolved
@@ -23,11 +23,6 @@
 struct cpu_arch {
     unsigned hart_id;
     unsigned plic_cntxt;
-<<<<<<< HEAD
-    bool hlv_except;
 };
-=======
-} cpu_arch_t;
->>>>>>> 574775e6
 
 #endif /* __ARCH_CPU_H__ */